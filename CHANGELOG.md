--- conflicted
+++ resolved
@@ -1,9 +1,8 @@
+## 0.3.3
+* Fix multipart form data (@ron8mcr)
+
 ## 0.3.2
-<<<<<<< HEAD
-* Fix multipart form data (@ron8mcr)
-=======
 * Support relation fields that do not have `related_name` specified #24 (@jpnauta)
->>>>>>> f7dfddbe
 
 ## 0.3.1
 * Fix problem with different field name specified via `source` attribute #22
