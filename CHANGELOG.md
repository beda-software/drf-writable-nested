<<<<<<< HEAD
## 0.2.2
=======
## 0.3.1
* Fix problem with different field name specified via `source` attribute #22

## 0.3.0
* Fix problem with deletion related M2M objects when removing the relation
(Note: you should manually delete m2m instances on update after this version)

## 0.2.1
>>>>>>> b3e6d2c3
* Fix problem for updating models with UUID primary key field (@kseniyashaydurova)
* Fix problem with raising Protected Error in deletion (@kseniyashaydurova)

## 0.2.1
* Fix problem with raising Protected Error in deletion (@kseniyashaydurova)

## 0.2.0
* Add support for custom primary key field #10 (@tjwalch)
* Add possibility to pass through argument from serializer.save method (@tjwalch)
* Add possibility to update direct relations on create (@tjwalch)

## 0.1.4
* Add support for GenericRelation (@tjwalch)

## 0.1.3
* Handle when serializer has a field that's not on the model #5 (@tjwalch)

## 0.1.2
* Fix problem with null values for reverse relations

## 0.1.0
* Remove unneeded functional
* Cover with tests

## 0.0.1
* Initial public release<|MERGE_RESOLUTION|>--- conflicted
+++ resolved
@@ -1,6 +1,3 @@
-<<<<<<< HEAD
-## 0.2.2
-=======
 ## 0.3.1
 * Fix problem with different field name specified via `source` attribute #22
 
@@ -9,11 +6,7 @@
 (Note: you should manually delete m2m instances on update after this version)
 
 ## 0.2.1
->>>>>>> b3e6d2c3
 * Fix problem for updating models with UUID primary key field (@kseniyashaydurova)
-* Fix problem with raising Protected Error in deletion (@kseniyashaydurova)
-
-## 0.2.1
 * Fix problem with raising Protected Error in deletion (@kseniyashaydurova)
 
 ## 0.2.0
