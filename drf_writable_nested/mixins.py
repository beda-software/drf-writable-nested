# -*- coding: utf-8 -*-
from collections import OrderedDict, defaultdict
from typing import List, Tuple

from django.contrib.contenttypes.fields import GenericRelation
from django.contrib.contenttypes.models import ContentType
<<<<<<< HEAD
from django.db.models import (
    ProtectedError, FieldDoesNotExist, SET_NULL, SET_DEFAULT
)
=======
from django.core.exceptions import FieldDoesNotExist
from django.db.models import ProtectedError
>>>>>>> d52b5473
from django.db.models.fields.related import ForeignObjectRel
from django.utils.translation import gettext_lazy as _
from rest_framework import serializers
from rest_framework.exceptions import ValidationError
from rest_framework.validators import UniqueValidator
from django.db.models.fields.related import ManyToManyRel


class BaseNestedModelSerializer(serializers.ModelSerializer):
    def _extract_relations(self, validated_data):
        reverse_relations = OrderedDict()
        relations = OrderedDict()

        # Remove related fields from validated data for future manipulations
        for field_name, field in self.fields.items():
            if field.read_only:
                continue
            try:
                related_field, direct = self._get_related_field(field)
            except FieldDoesNotExist:
                continue

            if isinstance(field, serializers.ListSerializer) and \
                    isinstance(field.child, serializers.ModelSerializer):
                if field.source not in validated_data:
                    # Skip field if field is not required
                    continue

                validated_data.pop(field.source)

                reverse_relations[field_name] = (
                    related_field, field.child, field.source)

            if isinstance(field, serializers.ModelSerializer):
                if field.source not in validated_data:
                    # Skip field if field is not required
                    continue

                if validated_data.get(field.source) is None:
                    if direct:
                        # Don't process null value for direct relations
                        # Native create/update processes these values
                        continue

                validated_data.pop(field.source)
                # Reversed one-to-one looks like direct foreign keys but they
                # are reverse relations
                if direct:
                    relations[field_name] = (field, field.source)
                else:
                    reverse_relations[field_name] = (
                        related_field, field, field.source)

        return relations, reverse_relations

    def _get_related_field(self, field):
        model_class = self.Meta.model

        try:
            related_field = model_class._meta.get_field(field.source)
        except FieldDoesNotExist:
            # If `related_name` is not set, field name does not include
            # `_set` -> remove it and check again
            default_postfix = '_set'
            if field.source.endswith(default_postfix):
                related_field = model_class._meta.get_field(
                    field.source[:-len(default_postfix)])
            else:
                raise

        if isinstance(related_field, ForeignObjectRel) and not isinstance(related_field, ManyToManyRel):
            return related_field.field, False
        return related_field, True

    def _get_serializer_for_field(self, field, **kwargs):
        kwargs.update({
            'context': self.context,
            'partial': self.partial if kwargs.get('instance') else False,
        })

        # if field is a polymorphic serializer
        if hasattr(field, '_get_serializer_from_resource_type'):
            # get 'real' serializer based on resource type
            serializer = field._get_serializer_from_resource_type(
                kwargs.get('data').get(field.resource_type_field_name)
            )

            return serializer.__class__(**kwargs)
        else:
            return field.__class__(**kwargs)

    def _get_generic_lookup(self, instance, related_field):
        return {
            related_field.content_type_field_name:
                ContentType.objects.get_for_model(instance),
            related_field.object_id_field_name: instance.pk,
        }

    def _get_related_pk(self, data, model_class):
        pk = data.get('pk') or data.get(model_class._meta.pk.attname)

        if pk:
            return str(pk)

        return None

    def _extract_related_pks(self, field, related_data):
        model_class = field.Meta.model
        pk_list = []
        for d in filter(None, related_data):
            pk = self._get_related_pk(d, model_class)
            if pk:
                pk_list.append(pk)

        return pk_list

    def _prefetch_related_instances(self, field, related_data):
        model_class = field.Meta.model
        pk_list = self._extract_related_pks(field, related_data)

        instances = {
            str(related_instance.pk): related_instance
            for related_instance in model_class.objects.filter(
                pk__in=pk_list
            )
        }

        return instances

    def update_or_create_reverse_relations(self, instance, reverse_relations):
        # Update or create reverse relations:
        # many-to-one, many-to-many, reversed one-to-one
        for field_name, (related_field, field, field_source) in \
                reverse_relations.items():

            # Skip processing for empty data or not-specified field.
            # The field can be defined in validated_data but isn't defined
            # in initial_data (for example, if multipart form data used)
            related_data = self.get_initial().get(field_name, None)
            if related_data is None:
                continue

            if related_field.one_to_one:
                # If an object already exists, fill in the pk so
                # we don't try to duplicate it
                pk_name = field.Meta.model._meta.pk.attname
                if pk_name not in related_data and 'pk' in related_data:
                    pk_name = 'pk'
                if pk_name not in related_data:
                    related_instance = getattr(instance, field_source, None)
                    if related_instance:
                        related_data[pk_name] = related_instance.pk

                # Expand to array of one item for one-to-one for uniformity
                related_data = [related_data]

            instances = self._prefetch_related_instances(field, related_data)

            save_kwargs = self._get_save_kwargs(field_name)
            if isinstance(related_field, GenericRelation):
                save_kwargs.update(
                    self._get_generic_lookup(instance, related_field),
                )
            elif not related_field.many_to_many:
                save_kwargs[related_field.name] = instance

            new_related_instances = []
            errors = []
            for data in related_data:
                obj = instances.get(
                    self._get_related_pk(data, field.Meta.model)
                )
                serializer = self._get_serializer_for_field(
                    field,
                    instance=obj,
                    data=data,
                )
                try:
                    serializer.is_valid(raise_exception=True)
                    related_instance = serializer.save(**save_kwargs)
                    data['pk'] = related_instance.pk
                    new_related_instances.append(related_instance)
                    errors.append({})
                except ValidationError as exc:
                    errors.append(exc.detail)

            if any(errors):
                if related_field.one_to_one:
                    raise ValidationError({field_name: errors[0]})
                else:
                    raise ValidationError({field_name: errors})

            if related_field.many_to_many:
                # Add m2m instances to through model via add
                m2m_manager = getattr(instance, field_source)
                m2m_manager.add(*new_related_instances)

    def update_or_create_direct_relations(self, attrs, relations):
        for field_name, (field, field_source) in relations.items():
            obj = None
            data = self.get_initial()[field_name]
            model_class = field.Meta.model
            pk = self._get_related_pk(data, model_class)
            if pk:
                obj = model_class.objects.filter(
                    pk=pk,
                ).first()
            serializer = self._get_serializer_for_field(
                field,
                instance=obj,
                data=data,
            )

            try:
                serializer.is_valid(raise_exception=True)
                attrs[field_source] = serializer.save(
                    **self._get_save_kwargs(field_name)
                )
            except ValidationError as exc:
                raise ValidationError({field_name: exc.detail})

    def save(self, **kwargs):
        self._save_kwargs = defaultdict(dict, kwargs)

        return super(BaseNestedModelSerializer, self).save(**kwargs)

    def _get_save_kwargs(self, field_name):
        save_kwargs = self._save_kwargs[field_name]
        if not isinstance(save_kwargs, dict):
            raise TypeError(
                _("Arguments to nested serializer's `save` must be dict's")
            )

        return save_kwargs


class NestedCreateMixin(BaseNestedModelSerializer):
    """
    Adds nested create feature
    """
    def create(self, validated_data):
        relations, reverse_relations = self._extract_relations(validated_data)

        # Create or update direct relations (foreign key, one-to-one)
        self.update_or_create_direct_relations(
            validated_data,
            relations,
        )

        # Create instance
        instance = super(NestedCreateMixin, self).create(validated_data)

        self.update_or_create_reverse_relations(instance, reverse_relations)

        return instance


class NestedUpdateMixin(BaseNestedModelSerializer):
    """
    Adds update nested feature
    """
    default_error_messages = {
        'cannot_delete_protected': _(
            "Cannot delete {instances} because "
            "protected relation exists")
    }

    def update(self, instance, validated_data):
        relations, reverse_relations = self._extract_relations(validated_data)

        # Create or update direct relations (foreign key, one-to-one)
        self.update_or_create_direct_relations(
            validated_data,
            relations,
        )

        # Update instance
        instance = super(NestedUpdateMixin, self).update(
            instance,
            validated_data,
        )
        self.update_or_create_reverse_relations(instance, reverse_relations)
        self.delete_reverse_relations_if_need(instance, reverse_relations)
        instance.refresh_from_db()
        return instance

    def perform_nested_delete(self, pks_to_delete, model_class, instance, related_field, field_source):
        if related_field.many_to_many:
            # Remove relations from m2m table
            m2m_manager = getattr(instance, field_source)
            m2m_manager.remove(*pks_to_delete)
        else:
            model_class.objects.filter(pk__in=pks_to_delete).delete()

    def delete_reverse_relations_if_need(self, instance, reverse_relations):
        # Reverse `reverse_relations` for correct delete priority
        reverse_relations = OrderedDict(
            reversed(list(reverse_relations.items())))

        # Delete instances which is missed in data
        for field_name, (related_field, field, field_source) in \
                reverse_relations.items():
            model_class = field.Meta.model

            related_data = self.get_initial()[field_name]
            # Expand to array of one item for one-to-one for uniformity
            if related_field.one_to_one:
                related_data = [related_data]

            # M2M relation can be as direct or as reverse. For direct relation
            # we should use reverse relation name
            if related_field.many_to_many:
                related_field_lookup = {
                    related_field.remote_field.name: instance,
                }
            elif isinstance(related_field, GenericRelation):
                related_field_lookup = \
                    self._get_generic_lookup(instance, related_field)
            else:
                related_field_lookup = {
                    related_field.name: instance,
                }

            current_ids = self._extract_related_pks(field, related_data)

            try:
                pks_to_delete = list(
                    model_class.objects.filter(
                        **related_field_lookup
                    ).exclude(
                        pk__in=current_ids
                    ).values_list('pk', flat=True)
                )
<<<<<<< HEAD

                if related_field.many_to_many:
                    # Remove relations from m2m table
                    m2m_manager = getattr(instance, field_source)
                    m2m_manager.remove(*pks_to_delete)
                else:
                    qs = model_class.objects.filter(pk__in=pks_to_delete)
                    on_delete = related_field.remote_field.on_delete
                    if on_delete in (SET_NULL, SET_DEFAULT):
                        # TODO: handle on_delete.SET() ?
                        if related_field.remote_field.on_delete == SET_DEFAULT:
                            default = related_field.get_default()
                        else:
                            default = None
                        qs.update(**{related_field.name: default})
                    else:
                        qs.delete()
=======
                self.perform_nested_delete(pks_to_delete, model_class, instance, related_field, field_source)
>>>>>>> d52b5473

            except ProtectedError as e:
                instances = e.args[1]
                self.fail('cannot_delete_protected', instances=", ".join([
                    str(instance) for instance in instances]))


class UniqueFieldsMixin(serializers.ModelSerializer):
    """
    Moves `UniqueValidator`'s from the validation stage to the save stage.
    It solves the problem with nested validation for unique fields on update.

    If you want more details, you can read related issues and articles:
    https://github.com/beda-software/drf-writable-nested/issues/1
    http://www.django-rest-framework.org/api-guide/validators/#updating-nested-serializers

    Example of usage:
    ```
        class Child(models.Model):
        field = models.CharField(unique=True)


    class Parent(models.Model):
        child = models.ForeignKey('Child')


    class ChildSerializer(UniqueFieldsMixin, serializers.ModelSerializer):
        class Meta:
            model = Child


    class ParentSerializer(NestedUpdateMixin, serializers.ModelSerializer):
        child = ChildSerializer()

        class Meta:
            model = Parent
    ```

    Note: `UniqueFieldsMixin` must be applied only on the serializer
    which has unique fields.

    Note: When you are using both mixins
    (`UniqueFieldsMixin` and `NestedCreateMixin` or `NestedUpdateMixin`)
    you should put `UniqueFieldsMixin` ahead.
    """
    _unique_fields = []  # type: List[Tuple[str,UniqueValidator]]

    def get_fields(self):
        self._unique_fields = []

        fields = super(UniqueFieldsMixin, self).get_fields()
        for field_name, field in fields.items():
            unique_validators = [validator
                                 for validator in field.validators
                                 if isinstance(validator, UniqueValidator)]
            if unique_validators:
                # 0 means only take the first one UniqueValidator
                self._unique_fields.append((field_name, unique_validators[0]))
                field.validators = [
                    validator for validator in field.validators
                    if not isinstance(validator, UniqueValidator)]

        return fields

    def _validate_unique_fields(self, validated_data):
        for unique_field in self._unique_fields:
            field_name, unique_validator = unique_field
            if self.partial and field_name not in validated_data:
                continue
            try:
                # `set_context` removed on DRF >= 3.11, pass in via __call__ instead
                if hasattr(unique_validator, 'set_context'):
                    unique_validator.set_context(self.fields[field_name])
                    unique_validator(validated_data[field_name])
                else:
                    unique_validator(validated_data[field_name],
                                     self.fields[field_name])
            except ValidationError as exc:
                raise ValidationError({field_name: exc.detail})

    def create(self, validated_data):
        self._validate_unique_fields(validated_data)
        return super(UniqueFieldsMixin, self).create(validated_data)

    def update(self, instance, validated_data):
        self._validate_unique_fields(validated_data)
        return super(UniqueFieldsMixin, self).update(instance, validated_data)<|MERGE_RESOLUTION|>--- conflicted
+++ resolved
@@ -4,14 +4,8 @@
 
 from django.contrib.contenttypes.fields import GenericRelation
 from django.contrib.contenttypes.models import ContentType
-<<<<<<< HEAD
-from django.db.models import (
-    ProtectedError, FieldDoesNotExist, SET_NULL, SET_DEFAULT
-)
-=======
 from django.core.exceptions import FieldDoesNotExist
-from django.db.models import ProtectedError
->>>>>>> d52b5473
+from django.db.models import ProtectedError, SET_NULL, SET_DEFAULT
 from django.db.models.fields.related import ForeignObjectRel
 from django.utils.translation import gettext_lazy as _
 from rest_framework import serializers
@@ -345,14 +339,12 @@
                         pk__in=current_ids
                     ).values_list('pk', flat=True)
                 )
-<<<<<<< HEAD
 
                 if related_field.many_to_many:
                     # Remove relations from m2m table
                     m2m_manager = getattr(instance, field_source)
                     m2m_manager.remove(*pks_to_delete)
                 else:
-                    qs = model_class.objects.filter(pk__in=pks_to_delete)
                     on_delete = related_field.remote_field.on_delete
                     if on_delete in (SET_NULL, SET_DEFAULT):
                         # TODO: handle on_delete.SET() ?
@@ -360,12 +352,16 @@
                             default = related_field.get_default()
                         else:
                             default = None
+                        qs = model_class.objects.filter(pk__in=pks_to_delete)
                         qs.update(**{related_field.name: default})
                     else:
-                        qs.delete()
-=======
-                self.perform_nested_delete(pks_to_delete, model_class, instance, related_field, field_source)
->>>>>>> d52b5473
+                        self.perform_nested_delete(
+                            pks_to_delete,
+                            model_class,
+                            instance,
+                            related_field,
+                            field_source
+                        )
 
             except ProtectedError as e:
                 instances = e.args[1]
