import uuid
from django.contrib.contenttypes.fields import GenericForeignKey, GenericRelation
from django.contrib.contenttypes.models import ContentType
from django.db import models


class Site(models.Model):
    url = models.CharField(max_length=100)


class User(models.Model):
    username = models.CharField(max_length=100)
    user_avatar = models.ForeignKey(
        'Avatar',
        null=True,
        on_delete=models.PROTECT
    )


class AccessKey(models.Model):
    key = models.CharField(max_length=100)


class Profile(models.Model):
    sites = models.ManyToManyField(Site)
    user = models.OneToOneField(
        User, on_delete=models.CASCADE)
    access_key = models.ForeignKey(
        AccessKey, on_delete=models.CASCADE, null=True)


class Avatar(models.Model):
    image = models.CharField(max_length=100)
<<<<<<< HEAD
    profile = models.ForeignKey(Profile, related_name='avatars',)
=======
    profile = models.ForeignKey(
        Profile, on_delete=models.CASCADE, related_name='avatars',)
>>>>>>> b3e6d2c3


class Tag(models.Model):
    tag = models.SlugField()
    content_type = models.ForeignKey(
        ContentType,
        on_delete=models.CASCADE
    )
    object_id = models.PositiveIntegerField()
    content_object = GenericForeignKey()


class TaggedItem(models.Model):
    tags = GenericRelation(Tag)


class Team(models.Model):
    name = models.CharField(max_length=100)
    members = models.ManyToManyField(User)


class CustomPK(models.Model):
    slug = models.SlugField(
        primary_key=True,
    )
    user = models.ForeignKey(
        User,
        on_delete=models.CASCADE,
        related_name='custompks',
    )


class Message(models.Model):
    id = models.UUIDField(
        primary_key=True,
        default=uuid.uuid4,
        editable=False
    )
    profile = models.ForeignKey(Profile, on_delete=models.CASCADE)
    message = models.CharField(max_length=100)


class AnotherProfile(models.Model):
    sites = models.ManyToManyField(Site)
    user = models.OneToOneField(User, on_delete=models.CASCADE)
    access_key = models.ForeignKey(
        AccessKey, on_delete=models.CASCADE, null=True)


class AnotherAvatar(models.Model):
    image = models.CharField(max_length=100)
    profile = models.ForeignKey(
        AnotherProfile, on_delete=models.CASCADE, related_name='avatars',)<|MERGE_RESOLUTION|>--- conflicted
+++ resolved
@@ -31,12 +31,8 @@
 
 class Avatar(models.Model):
     image = models.CharField(max_length=100)
-<<<<<<< HEAD
-    profile = models.ForeignKey(Profile, related_name='avatars',)
-=======
     profile = models.ForeignKey(
         Profile, on_delete=models.CASCADE, related_name='avatars',)
->>>>>>> b3e6d2c3
 
 
 class Tag(models.Model):
