<<<<<<< HEAD
import uuid
=======
from rest_framework.exceptions import ValidationError
>>>>>>> 736a648c
from django.test import TestCase

from . import (
    models,
    serializers,
)


class WritableNestedModelSerializerTest(TestCase):
    def get_initial_data(self):
        return {
            'username': 'test',
            'profile': {
                'access_key': {
                    'key': 'key',
                },
                'sites': [
                    {
                        'url': 'http://google.com',
                    },
                    {
                        'url': 'http://yahoo.com',
                    },
                ],
                'avatars': [
                    {
                        'image': 'image-1.png',
                    },
                    {
                        'image': 'image-2.png',
                    },
                ],
                'messages': [
                    {
                        'message': 'Message 1'
                    },
                    {
                        'message': 'Message 2'
                    },
                    {
                        'message': 'Message 3'
                    },
                ]
            },
        }

    def test_create(self):
        serializer = serializers.UserSerializer(data=self.get_initial_data())
        serializer.is_valid(raise_exception=True)
        user = serializer.save()

        self.assertIsNotNone(user)
        self.assertEqual(user.username, 'test')

        profile = user.profile
        self.assertIsNotNone(profile)
        self.assertIsNotNone(profile.access_key)
        self.assertEqual(profile.access_key.key, 'key')
        self.assertEqual(profile.sites.count(), 2)
        self.assertSetEqual(
            set(profile.sites.values_list('url', flat=True)),
            {'http://google.com', 'http://yahoo.com'}
        )
        self.assertEqual(profile.avatars.count(), 2)
        self.assertSetEqual(
            set(profile.avatars.values_list('image', flat=True)),
            {'image-1.png', 'image-2.png'}
        )

        # Check instances count
        self.assertEqual(models.User.objects.count(), 1)
        self.assertEqual(models.Profile.objects.count(), 1)
        self.assertEqual(models.Site.objects.count(), 2)
        self.assertEqual(models.Avatar.objects.count(), 2)
        self.assertEqual(models.AccessKey.objects.count(), 1)

    def test_create_with_not_specified_reverse_one_to_one(self):
        serializer = serializers.UserSerializer(data={'username': 'test',})
        serializer.is_valid(raise_exception=True)
        user = serializer.save()
        self.assertFalse(models.Profile.objects.filter(user=user).exists())

    def test_create_with_empty_reverse_one_to_one(self):
        serializer = serializers.UserSerializer(data={'username': 'test', 'profile': None})
        serializer.is_valid(raise_exception=True)
        user = serializer.save()
        self.assertFalse(models.Profile.objects.filter(user=user).exists())

    def test_create_with_custom_field(self):
        data = self.get_initial_data()
        data['custom_field'] = 'custom value'
        serializer = serializers.CustomSerializer(data=data)
        serializer.is_valid(raise_exception=True)
        user = serializer.save()
        self.assertIsNotNone(user)

    def test_create_with_generic_relation(self):
        first_tag = 'the_first_tag'
        next_tag = 'the_next_tag'
        data = {
            'tags': [
                {'tag': first_tag},
                {'tag': next_tag},
            ],
        }
        serializer = serializers.TaggedItemSerializer(data=data)
        serializer.is_valid(raise_exception=True)
        item = serializer.save()
        self.assertIsNotNone(item)
        self.assertEqual(2, models.Tag.objects.count())
        self.assertEqual(first_tag, item.tags.all()[0].tag)
        self.assertEqual(next_tag, item.tags.all()[1].tag)

    def test_update(self):
        serializer = serializers.UserSerializer(data=self.get_initial_data())
        serializer.is_valid(raise_exception=True)
        user = serializer.save()

        # Check instances count
        self.assertEqual(models.User.objects.count(), 1)
        self.assertEqual(models.Profile.objects.count(), 1)
        self.assertEqual(models.Site.objects.count(), 2)
        self.assertEqual(models.Avatar.objects.count(), 2)
        self.assertEqual(models.Message.objects.count(), 3)

        # Update
        user_pk = user.pk
        profile_pk = user.profile.pk

        message_to_update_str_pk = str(user.profile.messages.first().pk)
        message_to_update_pk = user.profile.messages.last().pk
        serializer = serializers.UserSerializer(
            instance=user,
            data={
                'pk': user_pk,
                'username': 'new',
                'profile': {
                    'pk': profile_pk,
                    'access_key': None,
                    'sites': [
                        {
                            'url': 'http://new-site.com',
                        },
                    ],
                    'avatars': [
                        {
                            'pk': user.profile.avatars.earliest('pk').pk,
                            'image': 'old-image-1.png',
                        },
                        {
                            'image': 'new-image-1.png',
                        },
                        {
                            'image': 'new-image-2.png',
                        },
                    ],
                    'messages': [
                        {
                            'pk': message_to_update_str_pk,
                            'message': 'Old message 1'
                        },
                        {
                            'pk': message_to_update_pk,
                            'message': 'Old message 2'
                        },
                        {
                            'message': 'New message 1'
                        }
                    ],
                },
            },
        )

        serializer.is_valid(raise_exception=True)
        user = serializer.save()
        user.refresh_from_db()
        self.assertIsNotNone(user)
        self.assertEqual(user.pk, user_pk)
        self.assertEqual(user.username, 'new')

        profile = user.profile
        self.assertIsNotNone(profile)
        self.assertIsNone(profile.access_key)
        self.assertEqual(profile.pk, profile_pk)
        self.assertEqual(profile.sites.count(), 1)
        self.assertSetEqual(
            set(profile.sites.values_list('url', flat=True)),
            {'http://new-site.com'}
        )
        self.assertEqual(profile.avatars.count(), 3)
        self.assertSetEqual(
            set(profile.avatars.values_list('image', flat=True)),
            {'old-image-1.png', 'new-image-1.png', 'new-image-2.png'}
        )
        self.assertSetEqual(
            set(profile.messages.values_list('message', flat=True)),
            {'Old message 1', 'Old message 2', 'New message 1'}
        )
        # Check that message which supposed to be updated still in profile
        # messages (new message wasn't created instead of update)
        self.assertIn(
            message_to_update_pk,
            profile.messages.values_list('id', flat=True)
        )
        self.assertIn(
            uuid.UUID(message_to_update_str_pk),
            profile.messages.values_list('id', flat=True)
        )

        # Check instances count
        self.assertEqual(models.User.objects.count(), 1)
        self.assertEqual(models.Profile.objects.count(), 1)
        self.assertEqual(models.Site.objects.count(), 1)
        self.assertEqual(models.Avatar.objects.count(), 3)
        self.assertEqual(models.Message.objects.count(), 3)
        # Access key shouldn't be removed because it is FK
        self.assertEqual(models.AccessKey.objects.count(), 1)

    def test_update_raise_protected_error(self):
        serializer = serializers.UserSerializer(data=self.get_initial_data())
        serializer.is_valid(raise_exception=True)
        user = serializer.save()

        user.user_avatar = user.profile.avatars.first()
        user.save()

        serializer = serializers.ProfileSerializer(
            instance=user.profile,
            data={
                'access_key': None,
                'sites': [],
                'avatars': [
                    {
                        'pk': user.profile.avatars.last().id,
                        'image': 'old-image-1.png',
                    },
                    {
                        'image': 'new-image-1.png',
                    },
                ],
            }
        )

        serializer.is_valid(raise_exception=True)
        with self.assertRaises(ValidationError):
            serializer.save()

        # Check that protected avatar haven't been deleted
        self.assertEqual(models.Avatar.objects.count(), 3)

    def test_update_with_empty_reverse_one_to_one(self):
        serializer = serializers.UserSerializer(data=self.get_initial_data())
        serializer.is_valid(raise_exception=True)
        user = serializer.save()
        self.assertIsNotNone(user.profile)

        serializer = serializers.UserSerializer(
            instance=user,
            data={
                'pk': user.pk,
                'username': 'new',
                'profile': None
            }
        )
        serializer.is_valid(raise_exception=True)
        user = serializer.save()
        self.assertFalse(models.Profile.objects.filter(user=user).exists())

    def test_partial_update(self):
        serializer = serializers.UserSerializer(data=self.get_initial_data())
        serializer.is_valid(raise_exception=True)
        user = serializer.save()

        # Check instances count
        self.assertEqual(models.User.objects.count(), 1)
        self.assertEqual(models.Profile.objects.count(), 1)
        self.assertEqual(models.Site.objects.count(), 2)
        self.assertEqual(models.Avatar.objects.count(), 2)
        self.assertEqual(models.AccessKey.objects.count(), 1)

        # Partial update
        user_pk = user.pk
        profile_pk = user.profile.pk

        serializer = serializers.UserSerializer(
            instance=user,
            partial=True,
            data={
                'pk': user_pk,
                'username': 'new',
            }
        )
        serializer.is_valid(raise_exception=True)
        user = serializer.save()
        user.refresh_from_db()
        self.assertIsNotNone(user)
        self.assertEqual(user.pk, user_pk)
        self.assertEqual(user.username, 'new')

        profile = user.profile
        self.assertIsNotNone(profile)
        self.assertIsNotNone(profile.access_key)
        self.assertEqual(profile.access_key.key, 'key')
        self.assertEqual(profile.pk, profile_pk)
        self.assertEqual(profile.sites.count(), 2)
        self.assertSetEqual(
            set(profile.sites.values_list('url', flat=True)),
            {'http://google.com', 'http://yahoo.com'}
        )
        self.assertEqual(profile.avatars.count(), 2)
        self.assertSetEqual(
            set(profile.avatars.values_list('image', flat=True)),
            {'image-1.png', 'image-2.png'}
        )

        # Check instances count
        self.assertEqual(models.User.objects.count(), 1)
        self.assertEqual(models.Profile.objects.count(), 1)
        self.assertEqual(models.Site.objects.count(), 2)
        self.assertEqual(models.Avatar.objects.count(), 2)
        self.assertEqual(models.AccessKey.objects.count(), 1)

    def test_partial_update_direct_fk(self):
        serializer = serializers.UserSerializer(data=self.get_initial_data())
        serializer.is_valid(raise_exception=True)
        user = serializer.save()

        # Check instances count
        self.assertEqual(models.User.objects.count(), 1)
        self.assertEqual(models.Profile.objects.count(), 1)
        self.assertEqual(models.Site.objects.count(), 2)
        self.assertEqual(models.Avatar.objects.count(), 2)
        self.assertEqual(models.AccessKey.objects.count(), 1)

        # Partial update
        user_pk = user.pk
        profile_pk = user.profile.pk
        access_key_pk = user.profile.access_key.pk

        serializer = serializers.UserSerializer(
            instance=user,
            partial=True,
            data={
                'pk': user_pk,
                'profile': {
                    'pk': profile_pk,
                    'access_key': {
                        'pk': access_key_pk,
                        'key': 'new',
                    }
                },
            }
        )
        serializer.is_valid(raise_exception=True)
        user = serializer.save()
        user.refresh_from_db()
        self.assertIsNotNone(user)
        self.assertEqual(user.pk, user_pk)
        self.assertEqual(user.username, 'test')

        profile = user.profile
        self.assertIsNotNone(profile)
        access_key = profile.access_key
        self.assertIsNotNone(access_key)
        self.assertEqual(access_key.key, 'new')
        self.assertEqual(access_key.pk, access_key_pk)

        # Check instances count
        self.assertEqual(models.User.objects.count(), 1)
        self.assertEqual(models.Profile.objects.count(), 1)
        self.assertEqual(models.Site.objects.count(), 2)
        self.assertEqual(models.Avatar.objects.count(), 2)
        self.assertEqual(models.AccessKey.objects.count(), 1)

    def test_nested_partial_update(self):
        serializer = serializers.UserSerializer(data=self.get_initial_data())
        serializer.is_valid(raise_exception=True)
        user = serializer.save()

        # Check instances count
        self.assertEqual(models.User.objects.count(), 1)
        self.assertEqual(models.Profile.objects.count(), 1)
        self.assertEqual(models.Site.objects.count(), 2)
        self.assertEqual(models.Avatar.objects.count(), 2)
        self.assertEqual(models.AccessKey.objects.count(), 1)

        # Partial update
        user_pk = user.pk
        profile_pk = user.profile.pk

        serializer = serializers.UserSerializer(
            instance=user,
            partial=True,
            data={
                'pk': user_pk,
                'profile': {
                    'pk': profile_pk,
                    'access_key': {
                        'key': 'new',
                    }
                },
            }
        )
        serializer.is_valid(raise_exception=True)
        user = serializer.save()
        user.refresh_from_db()
        self.assertIsNotNone(user)
        self.assertEqual(user.pk, user_pk)
        self.assertEqual(user.username, 'test')

        profile = user.profile
        self.assertIsNotNone(profile)
        self.assertIsNotNone(profile.access_key)
        self.assertEqual(profile.access_key.key, 'new')
        self.assertEqual(profile.pk, profile_pk)
        self.assertEqual(profile.sites.count(), 2)
        self.assertSetEqual(
            set(profile.sites.values_list('url', flat=True)),
            {'http://google.com', 'http://yahoo.com'}
        )
        self.assertEqual(profile.avatars.count(), 2)
        self.assertSetEqual(
            set(profile.avatars.values_list('image', flat=True)),
            {'image-1.png', 'image-2.png'}
        )

        # Check instances count
        self.assertEqual(models.User.objects.count(), 1)
        self.assertEqual(models.Profile.objects.count(), 1)
        self.assertEqual(models.Site.objects.count(), 2)
        self.assertEqual(models.Avatar.objects.count(), 2)
        # Old access key shouldn't be deleted
        self.assertEqual(models.AccessKey.objects.count(), 2)

    def test_update_with_generic_relation(self):
        item = models.TaggedItem.objects.create()
        serializer = serializers.TaggedItemSerializer(
            instance=item,
            data={
                'tags': [{
                    'tag': 'the_tag',
                }]
            }
        )
        serializer.is_valid(raise_exception=True)
        serializer.save()
        item.refresh_from_db()
        self.assertEqual(1, item.tags.count())

        serializer = serializers.TaggedItemSerializer(
            instance=item,
            data={
                'tags': [{
                    'pk': item.tags.get().pk,
                    'tag': 'the_new_tag',
                }]
            }
        )
        serializer.is_valid(raise_exception=True)
        serializer.save()
        item.refresh_from_db()
        self.assertEqual('the_new_tag', item.tags.get().tag)

        serializer = serializers.TaggedItemSerializer(
            instance=item,
            data={
                'tags': [{
                    'tag': 'the_third_tag',
                }]
            }
        )
        serializer.is_valid(raise_exception=True)
        serializer.save()
        item.refresh_from_db()
        self.assertEqual(1, item.tags.count())
        self.assertEqual('the_third_tag', item.tags.get().tag)

    def test_create_m2m_with_existing_related_objects(self):
        users = [
            models.User.objects.create(username='user one'),
            models.User.objects.create(username='user two'),
        ]
        user_data = serializers.UserSerializer(
            users,
            many=True
        ).data
        user_data.append({'username': 'user three'})
        user_data[0]['username'] = 'first user'
        data = {
            'name': 'Team Test',
            'members': user_data,
        }
        serializer = serializers.TeamSerializer(data=data)
        self.assertTrue(serializer.is_valid())
        team = serializer.save()
        self.assertEqual(3, team.members.count())
        self.assertEqual(3, models.User.objects.count())
        self.assertEqual('first user', team.members.first().username)

        #update
        data = serializers.TeamSerializer(team).data
        data['members'].append({'username': 'last user'})
        serializer = serializers.TeamSerializer(team, data=data)
        self.assertTrue(serializer.is_valid())
        team = serializer.save()
        self.assertEqual(4, team.members.count())
        self.assertEqual(4, models.User.objects.count())
        self.assertEqual('last user', team.members.last().username)

    def test_create_fk_with_existing_related_object(self):
        user = models.User.objects.create(username='user one')
        profile = models.Profile.objects.create(user=user)
        avatar = models.Avatar.objects.create(profile=profile)
        data = self.get_initial_data()
        data['profile']['avatars'][0]['pk'] = avatar.pk
        serializer = serializers.UserSerializer(data=data)
        self.assertTrue(serializer.is_valid())
        new_user = serializer.save()
        self.assertEqual(2, models.Avatar.objects.count())
        avatar.refresh_from_db()
        self.assertEqual('image-1.png', avatar.image)
        self.assertNotEqual(new_user.profile, profile)
        self.assertEqual(new_user.profile, avatar.profile)

    def test_create_with_existing_direct_fk_object(self):
        access_key = models.AccessKey.objects.create(
            key='the-key',
        )
        serializer = serializers.AccessKeySerializer(
            instance=access_key,
        )
        data = self.get_initial_data()
        data['profile']['access_key'] = serializer.data
        data['profile']['access_key']['key'] = 'new-key'
        serializer = serializers.UserSerializer(
            data=data,
        )
        self.assertTrue(serializer.is_valid())
        user = serializer.save()
        access_key.refresh_from_db()
        self.assertEqual(access_key, user.profile.access_key)
        self.assertEqual('new-key', access_key.key)

    def test_create_with_save_kwargs(self):
        data = self.get_initial_data()
        serializer = serializers.UserSerializer(data=data)
        serializer.is_valid(raise_exception=True)
        user = serializer.save(
            profile={
                'access_key': {'key': 'key2'},
                'sites': {'url': 'http://test.com'}
            },
        )
        self.assertEqual('key2', user.profile.access_key.key)
        sites = list(user.profile.sites.all())
        self.assertEqual('http://test.com', sites[0].url)
        self.assertEqual('http://test.com', sites[1].url)

    def test_custom_pk(self):
        data = {
            'username': 'username',
            'custompks': [{
                'slug': 'custom-key',
            }]
        }
        serializer = serializers.UserWithCustomPKSerializer(
            data=data,
        )
        self.assertTrue(serializer.is_valid())
        user = serializer.save()
        self.assertEqual('custom-key',
                         user.custompks.first().slug)
        data['custompks'].append({
            'slug': 'next-key',
        })
        data['custompks'][0]['slug'] = 'key2'
        serializer = serializers.UserWithCustomPKSerializer(
            data=data,
            instance=user,
        )
        self.assertTrue(serializer.is_valid())
        user = serializer.save()
        user.refresh_from_db()
        custompks = list(user.custompks.all())
        self.assertEqual(2, len(custompks))
        self.assertEqual('key2', custompks[0].slug)
        self.assertEqual('next-key', custompks[1].slug)
        self.assertEqual(2, models.CustomPK.objects.count())<|MERGE_RESOLUTION|>--- conflicted
+++ resolved
@@ -1,8 +1,5 @@
-<<<<<<< HEAD
 import uuid
-=======
 from rest_framework.exceptions import ValidationError
->>>>>>> 736a648c
 from django.test import TestCase
 
 from . import (
