--- conflicted
+++ resolved
@@ -332,7 +332,6 @@
         fields = ('id', 'parents',)
 
 
-<<<<<<< HEAD
 class SetNullForeignKeySerializer(UniqueFieldsMixin, serializers.ModelSerializer):
 
     class Meta:
@@ -361,7 +360,8 @@
     class Meta:
         model = models.User
         fields = ('pk', 'username', 'set_default_foreignkeys')
-=======
+
+
 class I86GenreNameSerializer(serializers.ModelSerializer):
     class Meta:
         model = models.I86Name
@@ -373,5 +373,4 @@
 
     class Meta:
         model = models.I86Genre
-        fields = ('id', 'names',)
->>>>>>> d52b5473
+        fields = ('id', 'names',)